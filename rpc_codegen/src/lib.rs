--- conflicted
+++ resolved
@@ -136,11 +136,6 @@
         buf.push('\n');
         // Create struct
 
-<<<<<<< HEAD
-        buf.push_str("use dcl_rpc::client::{RpcClientModule, ServiceClient};");
-        buf.push_str(&format!("pub struct {}Client {{", service.name));
-        buf.push_str(&format!("    {},\n", "rpc_client_module: RpcClientModule"));
-=======
         buf.push_str(
             "use dcl_rpc::{client::{RpcClientModule, ServiceClient}, transports::Transport};",
         );
@@ -152,7 +147,6 @@
             "    {},\n",
             "rpc_client_module: RpcClientModule<T>"
         ));
->>>>>>> ef3af23f
         buf.push('}');
 
         buf.push('\n');
